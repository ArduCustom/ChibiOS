--- conflicted
+++ resolved
@@ -1,225 +1,215 @@
-/*
-    ChibiOS/RT - Copyright (C) 2006-2013 Giovanni Di Sirio
-
-    Licensed under the Apache License, Version 2.0 (the "License");
-    you may not use this file except in compliance with the License.
-    You may obtain a copy of the License at
-
-        http://www.apache.org/licenses/LICENSE-2.0
-
-    Unless required by applicable law or agreed to in writing, software
-    distributed under the License is distributed on an "AS IS" BASIS,
-    WITHOUT WARRANTIES OR CONDITIONS OF ANY KIND, either express or implied.
-    See the License for the specific language governing permissions and
-    limitations under the License.
-*/
-
-/*
- * STM32F30x drivers configuration.
- * The following settings override the default settings present in
- * the various device driver implementation headers.
- * Note that the settings for each driver only have effect if the whole
- * driver is enabled in halconf.h.
- *
- * IRQ priorities:
- * 15...0       Lowest...Highest.
- *
- * DMA priorities:
- * 0...3        Lowest...Highest.
- */
-
-#define STM32F37x_MCUCONF
-
-/*
- * HAL driver system settings.
- */
-#define STM32_NO_INIT                       FALSE
-#define STM32_PVD_ENABLE                    FALSE
-#define STM32_PLS                           STM32_PLS_LEV0
-#define STM32_HSI_ENABLED                   TRUE
-#define STM32_LSI_ENABLED                   TRUE
-#define STM32_HSE_ENABLED                   TRUE
-#define STM32_LSE_ENABLED                   FALSE
-#define STM32_SW                            STM32_SW_PLL
-#define STM32_PLLSRC                        STM32_PLLSRC_HSE
-#define STM32_PREDIV_VALUE                  1
-#define STM32_PLLMUL_VALUE                  9
-#define STM32_HPRE                          STM32_HPRE_DIV1
-#define STM32_PPRE1                         STM32_PPRE1_DIV2
-#define STM32_PPRE2                         STM32_PPRE2_DIV2
-#define STM32_MCOSEL                        STM32_MCOSEL_NOCLOCK
-#define STM32_ADCPRE                        STM32_ADCPRE_DIV4
-#define STM32_SDPRE                         STM32_SDPRE_DIV12
-#define STM32_USART1SW                      STM32_USART1SW_PCLK
-#define STM32_USART2SW                      STM32_USART2SW_PCLK
-#define STM32_USART3SW                      STM32_USART3SW_PCLK
-#define STM32_I2C1SW                        STM32_I2C1SW_SYSCLK
-#define STM32_I2C2SW                        STM32_I2C2SW_SYSCLK
-#define STM32_RTCSEL                        STM32_RTCSEL_LSI
-#define STM32_USB_CLOCK_REQUIRED            TRUE
-#define STM32_USBPRE                        STM32_USBPRE_DIV1P5
-
-/*
- * ADC driver system settings.
- */
-#define STM32_ADC_USE_ADC1                  FALSE
-#define STM32_ADC_USE_SDADC1                FALSE
-#define STM32_ADC_USE_SDADC2                FALSE
-#define STM32_ADC_USE_SDADC3                FALSE
-#define STM32_ADC_ADC1_DMA_PRIORITY         2
-#define STM32_ADC_SDADC1_DMA_PRIORITY       2
-#define STM32_ADC_SDADC2_DMA_PRIORITY       2
-#define STM32_ADC_SDADC3_DMA_PRIORITY       2
-#define STM32_ADC_ADC1_IRQ_PRIORITY         5
-#define STM32_ADC_SDADC1_IRQ_PRIORITY       5
-#define STM32_ADC_SDADC2_IRQ_PRIORITY       5
-#define STM32_ADC_SDADC3_IRQ_PRIORITY       5
-#define STM32_ADC_SDADC1_DMA_IRQ_PRIORITY   5
-#define STM32_ADC_SDADC2_DMA_IRQ_PRIORITY   5
-#define STM32_ADC_SDADC3_DMA_IRQ_PRIORITY   5
-
-/*
- * CAN driver system settings.
- */
-#define STM32_CAN_USE_CAN1                  TRUE
-#define STM32_CAN_CAN1_IRQ_PRIORITY         11
-
-/*
- * EXT driver system settings.
- */
-#define STM32_EXT_EXTI0_IRQ_PRIORITY        6
-#define STM32_EXT_EXTI1_IRQ_PRIORITY        6
-#define STM32_EXT_EXTI2_IRQ_PRIORITY        6
-#define STM32_EXT_EXTI3_IRQ_PRIORITY        6
-#define STM32_EXT_EXTI4_IRQ_PRIORITY        6
-#define STM32_EXT_EXTI5_9_IRQ_PRIORITY      6
-#define STM32_EXT_EXTI10_15_IRQ_PRIORITY    6
-#define STM32_EXT_EXTI16_IRQ_PRIORITY       6
-#define STM32_EXT_EXTI17_IRQ_PRIORITY       6
-#define STM32_EXT_EXTI18_IRQ_PRIORITY       6
-#define STM32_EXT_EXTI19_IRQ_PRIORITY       6
-#define STM32_EXT_EXTI20_23_IRQ_PRIORITY    6
-#define STM32_EXT_EXTI30_32_IRQ_PRIORITY    6
-#define STM32_EXT_EXTI33_IRQ_PRIORITY       6
-
-/*
- * GPT driver system settings.
- */
-<<<<<<< HEAD
-#define STM32_GPT_USE_TIM2                  TRUE
-=======
-#define STM32_GPT_USE_TIM2                  FALSE
->>>>>>> bafdb087
-#define STM32_GPT_USE_TIM3                  TRUE
-#define STM32_GPT_USE_TIM4                  TRUE
-#define STM32_GPT_USE_TIM5                  TRUE
-#define STM32_GPT_USE_TIM6                  TRUE
-#define STM32_GPT_USE_TIM7                  TRUE
-#define STM32_GPT_USE_TIM12                 TRUE
-#define STM32_GPT_USE_TIM14                 TRUE
-<<<<<<< HEAD
-#define STM32_GPT_TIM2_IRQ_PRIORITY         6
-#define STM32_GPT_TIM3_IRQ_PRIORITY         10
-#define STM32_GPT_TIM4_IRQ_PRIORITY         7
-=======
-#define STM32_GPT_TIM2_IRQ_PRIORITY         7
-#define STM32_GPT_TIM3_IRQ_PRIORITY         10
-#define STM32_GPT_TIM4_IRQ_PRIORITY         6
->>>>>>> bafdb087
-#define STM32_GPT_TIM5_IRQ_PRIORITY         7
-#define STM32_GPT_TIM6_IRQ_PRIORITY         7
-#define STM32_GPT_TIM7_IRQ_PRIORITY         7
-#define STM32_GPT_TIM12_IRQ_PRIORITY        7
-#define STM32_GPT_TIM14_IRQ_PRIORITY        7
-
-/*
- * I2C driver system settings.
- */
-#define STM32_I2C_USE_I2C1                  FALSE
-#define STM32_I2C_USE_I2C2                  FALSE
-#define STM32_I2C_BUSY_TIMEOUT              50
-#define STM32_I2C_I2C1_IRQ_PRIORITY         10
-#define STM32_I2C_I2C2_IRQ_PRIORITY         10
-#define STM32_I2C_I2C1_DMA_PRIORITY         1
-#define STM32_I2C_I2C2_DMA_PRIORITY         1
-#define STM32_I2C_DMA_ERROR_HOOK(i2cp)      osalSysHalt("DMA failure")
-
-/*
- * ICU driver system settings.
- */
-#define STM32_ICU_USE_TIM2                  FALSE
-#define STM32_ICU_USE_TIM3                  FALSE
-#define STM32_ICU_USE_TIM4                  FALSE
-#define STM32_ICU_USE_TIM5                  FALSE
-#define STM32_ICU_TIM2_IRQ_PRIORITY         7
-#define STM32_ICU_TIM3_IRQ_PRIORITY         7
-#define STM32_ICU_TIM4_IRQ_PRIORITY         7
-#define STM32_ICU_TIM5_IRQ_PRIORITY         7
-
-/*
- * PWM driver system settings.
- */
-#define STM32_PWM_USE_TIM2                  FALSE
-#define STM32_PWM_USE_TIM3                  FALSE
-#define STM32_PWM_USE_TIM4                  FALSE
-#define STM32_PWM_USE_TIM5                  FALSE
-#define STM32_PWM_TIM2_IRQ_PRIORITY         7
-#define STM32_PWM_TIM3_IRQ_PRIORITY         7
-#define STM32_PWM_TIM4_IRQ_PRIORITY         7
-#define STM32_PWM_TIM5_IRQ_PRIORITY         7
-
-/*
- * SERIAL driver system settings.
- */
-#define STM32_SERIAL_USE_USART1             FALSE
-#define STM32_SERIAL_USE_USART2             TRUE
-#define STM32_SERIAL_USE_USART3             FALSE
-#define STM32_SERIAL_USE_UART4              FALSE
-#define STM32_SERIAL_USE_UART5              FALSE
-#define STM32_SERIAL_USART1_PRIORITY        12
-#define STM32_SERIAL_USART2_PRIORITY        12
-#define STM32_SERIAL_USART3_PRIORITY        12
-#define STM32_SERIAL_UART4_PRIORITY         12
-#define STM32_SERIAL_UART5_PRIORITY         12
-
-/*
- * SPI driver system settings.
- */
-#define STM32_SPI_USE_SPI1                  FALSE
-#define STM32_SPI_USE_SPI2                  FALSE
-#define STM32_SPI_USE_SPI3                  FALSE
-#define STM32_SPI_SPI1_DMA_PRIORITY         1
-#define STM32_SPI_SPI2_DMA_PRIORITY         1
-#define STM32_SPI_SPI3_DMA_PRIORITY         1
-#define STM32_SPI_SPI1_IRQ_PRIORITY         10
-#define STM32_SPI_SPI2_IRQ_PRIORITY         10
-#define STM32_SPI_SPI3_IRQ_PRIORITY         10
-#define STM32_SPI_DMA_ERROR_HOOK(spip)      osalSysHalt("DMA failure")
-
-/*
- * ST driver system settings.
- */
-#define STM32_ST_IRQ_PRIORITY               8
-#define STM32_ST_USE_TIMER                  2
-
-/*
- * UART driver system settings.
- */
-#define STM32_UART_USE_USART1               FALSE
-#define STM32_UART_USE_USART2               FALSE
-#define STM32_UART_USE_USART3               FALSE
-#define STM32_UART_USART1_IRQ_PRIORITY      12
-#define STM32_UART_USART2_IRQ_PRIORITY      12
-#define STM32_UART_USART3_IRQ_PRIORITY      12
-#define STM32_UART_USART1_DMA_PRIORITY      0
-#define STM32_UART_USART2_DMA_PRIORITY      0
-#define STM32_UART_USART3_DMA_PRIORITY      0
-#define STM32_UART_DMA_ERROR_HOOK(uartp)    osalSysHalt("DMA failure")
-
-/*
- * USB driver system settings.
- */
-#define STM32_USB_USE_USB1                  FALSE
-#define STM32_USB_LOW_POWER_ON_SUSPEND      FALSE
-#define STM32_USB_USB1_HP_IRQ_PRIORITY      13
-#define STM32_USB_USB1_LP_IRQ_PRIORITY      14
+/*
+    ChibiOS/RT - Copyright (C) 2006-2013 Giovanni Di Sirio
+
+    Licensed under the Apache License, Version 2.0 (the "License");
+    you may not use this file except in compliance with the License.
+    You may obtain a copy of the License at
+
+        http://www.apache.org/licenses/LICENSE-2.0
+
+    Unless required by applicable law or agreed to in writing, software
+    distributed under the License is distributed on an "AS IS" BASIS,
+    WITHOUT WARRANTIES OR CONDITIONS OF ANY KIND, either express or implied.
+    See the License for the specific language governing permissions and
+    limitations under the License.
+*/
+
+/*
+ * STM32F30x drivers configuration.
+ * The following settings override the default settings present in
+ * the various device driver implementation headers.
+ * Note that the settings for each driver only have effect if the whole
+ * driver is enabled in halconf.h.
+ *
+ * IRQ priorities:
+ * 15...0       Lowest...Highest.
+ *
+ * DMA priorities:
+ * 0...3        Lowest...Highest.
+ */
+
+#define STM32F37x_MCUCONF
+
+/*
+ * HAL driver system settings.
+ */
+#define STM32_NO_INIT                       FALSE
+#define STM32_PVD_ENABLE                    FALSE
+#define STM32_PLS                           STM32_PLS_LEV0
+#define STM32_HSI_ENABLED                   TRUE
+#define STM32_LSI_ENABLED                   TRUE
+#define STM32_HSE_ENABLED                   TRUE
+#define STM32_LSE_ENABLED                   FALSE
+#define STM32_SW                            STM32_SW_PLL
+#define STM32_PLLSRC                        STM32_PLLSRC_HSE
+#define STM32_PREDIV_VALUE                  1
+#define STM32_PLLMUL_VALUE                  9
+#define STM32_HPRE                          STM32_HPRE_DIV1
+#define STM32_PPRE1                         STM32_PPRE1_DIV2
+#define STM32_PPRE2                         STM32_PPRE2_DIV2
+#define STM32_MCOSEL                        STM32_MCOSEL_NOCLOCK
+#define STM32_ADCPRE                        STM32_ADCPRE_DIV4
+#define STM32_SDPRE                         STM32_SDPRE_DIV12
+#define STM32_USART1SW                      STM32_USART1SW_PCLK
+#define STM32_USART2SW                      STM32_USART2SW_PCLK
+#define STM32_USART3SW                      STM32_USART3SW_PCLK
+#define STM32_I2C1SW                        STM32_I2C1SW_SYSCLK
+#define STM32_I2C2SW                        STM32_I2C2SW_SYSCLK
+#define STM32_RTCSEL                        STM32_RTCSEL_LSI
+#define STM32_USB_CLOCK_REQUIRED            TRUE
+#define STM32_USBPRE                        STM32_USBPRE_DIV1P5
+
+/*
+ * ADC driver system settings.
+ */
+#define STM32_ADC_USE_ADC1                  FALSE
+#define STM32_ADC_USE_SDADC1                FALSE
+#define STM32_ADC_USE_SDADC2                FALSE
+#define STM32_ADC_USE_SDADC3                FALSE
+#define STM32_ADC_ADC1_DMA_PRIORITY         2
+#define STM32_ADC_SDADC1_DMA_PRIORITY       2
+#define STM32_ADC_SDADC2_DMA_PRIORITY       2
+#define STM32_ADC_SDADC3_DMA_PRIORITY       2
+#define STM32_ADC_ADC1_IRQ_PRIORITY         5
+#define STM32_ADC_SDADC1_IRQ_PRIORITY       5
+#define STM32_ADC_SDADC2_IRQ_PRIORITY       5
+#define STM32_ADC_SDADC3_IRQ_PRIORITY       5
+#define STM32_ADC_SDADC1_DMA_IRQ_PRIORITY   5
+#define STM32_ADC_SDADC2_DMA_IRQ_PRIORITY   5
+#define STM32_ADC_SDADC3_DMA_IRQ_PRIORITY   5
+
+/*
+ * CAN driver system settings.
+ */
+#define STM32_CAN_USE_CAN1                  TRUE
+#define STM32_CAN_CAN1_IRQ_PRIORITY         11
+
+/*
+ * EXT driver system settings.
+ */
+#define STM32_EXT_EXTI0_IRQ_PRIORITY        6
+#define STM32_EXT_EXTI1_IRQ_PRIORITY        6
+#define STM32_EXT_EXTI2_IRQ_PRIORITY        6
+#define STM32_EXT_EXTI3_IRQ_PRIORITY        6
+#define STM32_EXT_EXTI4_IRQ_PRIORITY        6
+#define STM32_EXT_EXTI5_9_IRQ_PRIORITY      6
+#define STM32_EXT_EXTI10_15_IRQ_PRIORITY    6
+#define STM32_EXT_EXTI16_IRQ_PRIORITY       6
+#define STM32_EXT_EXTI17_IRQ_PRIORITY       6
+#define STM32_EXT_EXTI18_IRQ_PRIORITY       6
+#define STM32_EXT_EXTI19_IRQ_PRIORITY       6
+#define STM32_EXT_EXTI20_23_IRQ_PRIORITY    6
+#define STM32_EXT_EXTI30_32_IRQ_PRIORITY    6
+#define STM32_EXT_EXTI33_IRQ_PRIORITY       6
+
+/*
+ * GPT driver system settings.
+ */
+#define STM32_GPT_USE_TIM2                  FALSE
+#define STM32_GPT_USE_TIM3                  TRUE
+#define STM32_GPT_USE_TIM4                  TRUE
+#define STM32_GPT_USE_TIM5                  TRUE
+#define STM32_GPT_USE_TIM6                  TRUE
+#define STM32_GPT_USE_TIM7                  TRUE
+#define STM32_GPT_USE_TIM12                 TRUE
+#define STM32_GPT_USE_TIM14                 TRUE
+#define STM32_GPT_TIM2_IRQ_PRIORITY         7
+#define STM32_GPT_TIM3_IRQ_PRIORITY         10
+#define STM32_GPT_TIM4_IRQ_PRIORITY         6
+#define STM32_GPT_TIM5_IRQ_PRIORITY         7
+#define STM32_GPT_TIM6_IRQ_PRIORITY         7
+#define STM32_GPT_TIM7_IRQ_PRIORITY         7
+#define STM32_GPT_TIM12_IRQ_PRIORITY        7
+#define STM32_GPT_TIM14_IRQ_PRIORITY        7
+
+/*
+ * I2C driver system settings.
+ */
+#define STM32_I2C_USE_I2C1                  FALSE
+#define STM32_I2C_USE_I2C2                  FALSE
+#define STM32_I2C_BUSY_TIMEOUT              50
+#define STM32_I2C_I2C1_IRQ_PRIORITY         10
+#define STM32_I2C_I2C2_IRQ_PRIORITY         10
+#define STM32_I2C_I2C1_DMA_PRIORITY         1
+#define STM32_I2C_I2C2_DMA_PRIORITY         1
+#define STM32_I2C_DMA_ERROR_HOOK(i2cp)      osalSysHalt("DMA failure")
+
+/*
+ * ICU driver system settings.
+ */
+#define STM32_ICU_USE_TIM2                  FALSE
+#define STM32_ICU_USE_TIM3                  FALSE
+#define STM32_ICU_USE_TIM4                  FALSE
+#define STM32_ICU_USE_TIM5                  FALSE
+#define STM32_ICU_TIM2_IRQ_PRIORITY         7
+#define STM32_ICU_TIM3_IRQ_PRIORITY         7
+#define STM32_ICU_TIM4_IRQ_PRIORITY         7
+#define STM32_ICU_TIM5_IRQ_PRIORITY         7
+
+/*
+ * PWM driver system settings.
+ */
+#define STM32_PWM_USE_TIM2                  FALSE
+#define STM32_PWM_USE_TIM3                  FALSE
+#define STM32_PWM_USE_TIM4                  FALSE
+#define STM32_PWM_USE_TIM5                  FALSE
+#define STM32_PWM_TIM2_IRQ_PRIORITY         7
+#define STM32_PWM_TIM3_IRQ_PRIORITY         7
+#define STM32_PWM_TIM4_IRQ_PRIORITY         7
+#define STM32_PWM_TIM5_IRQ_PRIORITY         7
+
+/*
+ * SERIAL driver system settings.
+ */
+#define STM32_SERIAL_USE_USART1             FALSE
+#define STM32_SERIAL_USE_USART2             TRUE
+#define STM32_SERIAL_USE_USART3             FALSE
+#define STM32_SERIAL_USE_UART4              FALSE
+#define STM32_SERIAL_USE_UART5              FALSE
+#define STM32_SERIAL_USART1_PRIORITY        12
+#define STM32_SERIAL_USART2_PRIORITY        12
+#define STM32_SERIAL_USART3_PRIORITY        12
+#define STM32_SERIAL_UART4_PRIORITY         12
+#define STM32_SERIAL_UART5_PRIORITY         12
+
+/*
+ * SPI driver system settings.
+ */
+#define STM32_SPI_USE_SPI1                  FALSE
+#define STM32_SPI_USE_SPI2                  FALSE
+#define STM32_SPI_USE_SPI3                  FALSE
+#define STM32_SPI_SPI1_DMA_PRIORITY         1
+#define STM32_SPI_SPI2_DMA_PRIORITY         1
+#define STM32_SPI_SPI3_DMA_PRIORITY         1
+#define STM32_SPI_SPI1_IRQ_PRIORITY         10
+#define STM32_SPI_SPI2_IRQ_PRIORITY         10
+#define STM32_SPI_SPI3_IRQ_PRIORITY         10
+#define STM32_SPI_DMA_ERROR_HOOK(spip)      osalSysHalt("DMA failure")
+
+/*
+ * ST driver system settings.
+ */
+#define STM32_ST_IRQ_PRIORITY               8
+#define STM32_ST_USE_TIMER                  2
+
+/*
+ * UART driver system settings.
+ */
+#define STM32_UART_USE_USART1               FALSE
+#define STM32_UART_USE_USART2               FALSE
+#define STM32_UART_USE_USART3               FALSE
+#define STM32_UART_USART1_IRQ_PRIORITY      12
+#define STM32_UART_USART2_IRQ_PRIORITY      12
+#define STM32_UART_USART3_IRQ_PRIORITY      12
+#define STM32_UART_USART1_DMA_PRIORITY      0
+#define STM32_UART_USART2_DMA_PRIORITY      0
+#define STM32_UART_USART3_DMA_PRIORITY      0
+#define STM32_UART_DMA_ERROR_HOOK(uartp)    osalSysHalt("DMA failure")
+
+/*
+ * USB driver system settings.
+ */
+#define STM32_USB_USE_USB1                  FALSE
+#define STM32_USB_LOW_POWER_ON_SUSPEND      FALSE
+#define STM32_USB_USB1_HP_IRQ_PRIORITY      13
+#define STM32_USB_USB1_LP_IRQ_PRIORITY      14