--- conflicted
+++ resolved
@@ -1,91 +1,84 @@
-/*
-    ChibiOS/RT - Copyright (C) 2006-2013 Giovanni Di Sirio
-
-    Licensed under the Apache License, Version 2.0 (the "License");
-    you may not use this file except in compliance with the License.
-    You may obtain a copy of the License at
-
-        http://www.apache.org/licenses/LICENSE-2.0
-
-    Unless required by applicable law or agreed to in writing, software
-    distributed under the License is distributed on an "AS IS" BASIS,
-    WITHOUT WARRANTIES OR CONDITIONS OF ANY KIND, either express or implied.
-    See the License for the specific language governing permissions and
-    limitations under the License.
-*/
-
-/**
- * @file    shell.h
- * @brief   Simple CLI shell header.
- *
- * @addtogroup SHELL
- * @{
- */
-
-#ifndef _SHELL_H_
-#define _SHELL_H_
-
-/**
- * @brief   Shell maximum input line length.
- */
-#if !defined(SHELL_MAX_LINE_LENGTH) || defined(__DOXYGEN__)
-#define SHELL_MAX_LINE_LENGTH       64
-#endif
-
-/**
- * @brief   Shell maximum arguments per command.
- */
-#if !defined(SHELL_MAX_ARGUMENTS) || defined(__DOXYGEN__)
-#define SHELL_MAX_ARGUMENTS         4
-#endif
-
-/**
- * @brief   Command handler function type.
- */
-typedef void (*shellcmd_t)(BaseSequentialStream *chp, int argc, char *argv[]);
-
-/**
- * @brief   Custom command entry type.
- */
-typedef struct {
-  const char            *sc_name;           /**< @brief Command name.       */
-  shellcmd_t            sc_function;        /**< @brief Command function.   */
-} ShellCommand;
-
-/**
- * @brief   Shell descriptor type.
- */
-typedef struct {
-  BaseSequentialStream  *sc_channel;        /**< @brief I/O channel associated
-                                                 to the shell.              */
-  const ShellCommand    *sc_commands;       /**< @brief Shell extra commands
-                                                 table.                     */
-} ShellConfig;
-
-#if !defined(__DOXYGEN__)
-extern event_source_t shell_terminated;
-#endif
-
-#ifdef __cplusplus
-extern "C" {
-#endif
-  void shellInit(void);
-  void shellExit(msg_t msg);
-<<<<<<< HEAD
-  Thread *shellCreate(const ShellConfig *scp, size_t size, tprio_t prio);
-  Thread *shellCreateStatic(const ShellConfig *scp, void *wsp,
-                            size_t size, tprio_t prio);
-  bool_t shellGetLine(BaseSequentialStream *chp, char *line, unsigned size);
-=======
-  thread_t *shellCreate(const ShellConfig *scp, size_t size, tprio_t prio);
-  thread_t *shellCreateStatic(const ShellConfig *scp, void *wsp,
-                              size_t size, tprio_t prio);
-  bool shellGetLine(BaseSequentialStream *chp, char *line, unsigned size);
->>>>>>> b43c7142
-#ifdef __cplusplus
-}
-#endif
-
-#endif /* _SHELL_H_ */
-
-/** @} */
+/*
+    ChibiOS/RT - Copyright (C) 2006-2013 Giovanni Di Sirio
+
+    Licensed under the Apache License, Version 2.0 (the "License");
+    you may not use this file except in compliance with the License.
+    You may obtain a copy of the License at
+
+        http://www.apache.org/licenses/LICENSE-2.0
+
+    Unless required by applicable law or agreed to in writing, software
+    distributed under the License is distributed on an "AS IS" BASIS,
+    WITHOUT WARRANTIES OR CONDITIONS OF ANY KIND, either express or implied.
+    See the License for the specific language governing permissions and
+    limitations under the License.
+*/
+
+/**
+ * @file    shell.h
+ * @brief   Simple CLI shell header.
+ *
+ * @addtogroup SHELL
+ * @{
+ */
+
+#ifndef _SHELL_H_
+#define _SHELL_H_
+
+/**
+ * @brief   Shell maximum input line length.
+ */
+#if !defined(SHELL_MAX_LINE_LENGTH) || defined(__DOXYGEN__)
+#define SHELL_MAX_LINE_LENGTH       64
+#endif
+
+/**
+ * @brief   Shell maximum arguments per command.
+ */
+#if !defined(SHELL_MAX_ARGUMENTS) || defined(__DOXYGEN__)
+#define SHELL_MAX_ARGUMENTS         4
+#endif
+
+/**
+ * @brief   Command handler function type.
+ */
+typedef void (*shellcmd_t)(BaseSequentialStream *chp, int argc, char *argv[]);
+
+/**
+ * @brief   Custom command entry type.
+ */
+typedef struct {
+  const char            *sc_name;           /**< @brief Command name.       */
+  shellcmd_t            sc_function;        /**< @brief Command function.   */
+} ShellCommand;
+
+/**
+ * @brief   Shell descriptor type.
+ */
+typedef struct {
+  BaseSequentialStream  *sc_channel;        /**< @brief I/O channel associated
+                                                 to the shell.              */
+  const ShellCommand    *sc_commands;       /**< @brief Shell extra commands
+                                                 table.                     */
+} ShellConfig;
+
+#if !defined(__DOXYGEN__)
+extern event_source_t shell_terminated;
+#endif
+
+#ifdef __cplusplus
+extern "C" {
+#endif
+  void shellInit(void);
+  void shellExit(msg_t msg);
+  thread_t *shellCreate(const ShellConfig *scp, size_t size, tprio_t prio);
+  thread_t *shellCreateStatic(const ShellConfig *scp, void *wsp,
+                              size_t size, tprio_t prio);
+  bool shellGetLine(BaseSequentialStream *chp, char *line, unsigned size);
+#ifdef __cplusplus
+}
+#endif
+
+#endif /* _SHELL_H_ */
+
+/** @} */